--- conflicted
+++ resolved
@@ -92,16 +92,11 @@
           {/* 主标题区域 - 完全响应式 */}
           <vstack alignment="center middle" gap={smallSpacing}>
             <text size={titleFontSize} weight="bold" color="white">
-<<<<<<< HEAD
-              🐱 Cat Comfort Game 🐱
-=======
               🐱 Bubble Trouble 🐱
->>>>>>> ec3d4bcd
             </text>
             <text color="white" size={subtitleFontSize} alignment="center">
               🎮 Keep the cat comfortable! 🎮
             </text>
-<<<<<<< HEAD
           </vstack>
           
           {/* 游戏说明区域 - 响应式间距 */}
@@ -114,20 +109,6 @@
             </text>
           </vstack>
           
-=======
-          </vstack>
-          
-          {/* 游戏说明区域 - 响应式间距 */}
-          <vstack alignment="center middle" gap={smallSpacing}>
-            <text color="white" size={bodyFontSize} alignment="center">
-              Control temperature to maintain cat comfort
-            </text>
-            <text color="white" size={bodyFontSize} alignment="center">
-              🔄 Watch out for control reversal interference!
-            </text>
-          </vstack>
-          
->>>>>>> ec3d4bcd
           {/* 游戏元素预览区域 - 响应式布局 */}
           <vstack alignment="center middle" gap={mediumSpacing}>
             <hstack gap={largeSpacing} alignment="center middle">
