/**
 * 主游戏界面组件 (V2 - 新机制)
 * 724x584像素的像素艺术风格游戏界面
 * 主游戏界面组件 (基于Figma设计图重构)
 * 724x584像素的像素艺术风格游戏界面
 * 
 * @author 开发者B - UI/UX 界面负责人 & Gemini
 */

import React, { useState, useEffect } from 'react';
import { GameConfig } from '../types/GameTypes';
import { useGameState } from '../hooks/useGameState';
import { useLeaderboard } from '../hooks/useLeaderboard';
import { useResponsiveScale, useResponsiveSize } from '../hooks/useResponsiveScale';
<<<<<<< HEAD
import { LeaderboardModal } from './LeaderboardModal';
import { StartGameScreen } from './StartGameScreen';
import { GameCompletionScreen } from './GameCompletionScreen';
import { GameLaunchScreen } from './GameLaunchScreen';
import { GameLaunchScreen } from './GameLaunchScreen';
=======

import { StartGameScreen } from './StartGameScreen';
import { GameCompletionScreen } from './GameCompletionScreen';
import { GameLaunchScreen } from './GameLaunchScreen';
import { TutorialScreen } from './TutorialScreen';
>>>>>>> ec3d4bcd

// 游戏配置 (部分值现在由GameStateManager内部处理)
const GAME_CONFIG: GameConfig = {
  TEMPERATURE_CHANGE_RATE: 0, // Unused
  TEMPERATURE_COOLING_RATE: 0, // Unused
  COMFORT_CHANGE_RATE: 0, // Unused
  GAME_DURATION: 0, // Endless
  SUCCESS_HOLD_TIME: 0, // Unused
  INITIAL_TEMPERATURE: 0.5,
  TARGET_TEMPERATURE_MIN: 0.4, // Represents comfort zone min
  TARGET_TEMPERATURE_MAX: 0.6, // Represents comfort zone max
  TOLERANCE_WIDTH: 0.1, // (MAX - MIN) / 2
  INTERFERENCE_MIN_INTERVAL: 5,
  INTERFERENCE_MAX_INTERVAL: 10,
  INTERFERENCE_DURATION: 5,
};

// 玩家信息接口
interface PlayerInfo {
  playerName: string;
  continentId: string;
  catAvatarId: string;
}

// 响应式像素艺术风格的游戏主界面组件
const PixelGameInterface: React.FC<{ 
  gameState: any; 
  playerInfo: PlayerInfo;
  onLeftButtonClick: () => void;
  onRightButtonClick: () => void;
  onCenterButtonClick: () => void;
  onBackToStart: () => void;
  isMusicOn: boolean;
  onMusicToggle: () => void;
}> = ({ 
  gameState, 
  playerInfo,
  onLeftButtonClick, 
  onRightButtonClick, 
  onCenterButtonClick,
  onBackToStart,
  isMusicOn,
  onMusicToggle
}) => {
  
<<<<<<< HEAD
  // 响应式设计hooks
  const { cssVars } = useResponsiveScale();
  const { scale, scaleFont } = useResponsiveSize();
  
  // 猫咪翻转状态
=======
  const { cssVars } = useResponsiveScale();
  const { scale, scaleFont } = useResponsiveSize();
>>>>>>> ec3d4bcd
  const [catFlipped, setCatFlipped] = useState(false);

  const formatTime = (totalSeconds: number): string => {
    const minutes = Math.floor(totalSeconds / 60).toString().padStart(2, '0');
    const seconds = Math.floor(totalSeconds % 60).toString().padStart(2, '0');
    return `${minutes}:${seconds}`;
  };

  const getComfortBarColor = (comfort: number): string => {
    if (comfort > 0.75) return '#5FF367'; // Green
    if (comfort > 0.50) return '#FFDF2B'; // Yellow
    if (comfort > 0.25) return '#FE8E39'; // Orange
    return '#FE4339'; // Red
  };

  useEffect(() => {
    const flipInterval = setInterval(() => setCatFlipped(prev => !prev), 3000 + Math.random() * 3000);
    return () => clearInterval(flipInterval);
  }, []);

  // 干扰事件类型到图片文件名的映射
  const getInterferenceImageSrc = (interferenceType: string): string => {
    const interferenceImageMap: { [key: string]: string } = {
      'bubble_time': '/Bubble_Time!.png',
      'cold_wind': '/Cold_wind.png',
      'controls_reversed': '/Controls_reversed.png',
      'electric_leakage': '/Electric_leakage.png',
      'surprise_drop': '/Surprise_Drop!.png'
    };
    return interferenceImageMap[interferenceType] || '/Bubble_Time!.png';
  };

  return (
    <div 
      className="bg-[#2f2f2f] relative"
      style={{
        width: `${scale(724)}px`,
        height: `${scale(584)}px`,
        ...cssVars
      }}
    >
<<<<<<< HEAD
      {/* 背景图像 - 像素艺术天空 */}
      <div className="absolute inset-0 bg-[url(/background.png)] bg-cover bg-center" />
      
      {/* 中央角色 - 洗澡猫咪 (120x120px, 居中偏下) */}
=======
      <div className="absolute inset-0 bg-[url(/background.png)] bg-cover bg-center" />
      
>>>>>>> ec3d4bcd
      <div 
        className="absolute"
        style={{
          width: `${scale(120)}px`,
          height: `${scale(120)}px`,
          left: `${scale(302)}px`,
          top: `${scale(232)}px`
        }}
      >
        <img
          className={`w-full h-full object-cover ${catFlipped ? 'scale-x-[-1]' : ''}`}
          alt="Cat in shower"
          src={`/Cat_${playerInfo.catAvatarId}.png`}
        />
      </div>

<<<<<<< HEAD
      {/* 舒适度进度条 (顶部, 628x24px) */}
=======
      {/* 舒适度进度条 (显示猫咪当前舒适度) */}
>>>>>>> ec3d4bcd
      <div 
        className="absolute bg-[#d9d9d9] border-[#3a3656]"
        style={{
          left: `${scale(48)}px`,
          top: `${scale(108)}px`,
          width: `${scale(628)}px`,
          height: `${scale(24)}px`,
          borderWidth: `${scale(4)}px`
        }}
      >
        <div 
<<<<<<< HEAD
          className="h-full bg-[#5ff367] transition-all duration-200"
          style={{ width: `${Math.max(0, Math.min(100, gameState.currentComfort * 100))}%` }}
        />
      </div>

      {/* 温度进度条系统 (628x78px) */}
=======
          className="h-full transition-all duration-500 ease-linear"
          style={{ 
            width: `${Math.max(0, Math.min(100, gameState.currentComfort * 100))}%`,
            backgroundColor: getComfortBarColor(gameState.currentComfort)
          }}
        />
      </div>

      {/* 温度条系统 (Temperature Bar System) */}
>>>>>>> ec3d4bcd
      <div 
        className="absolute"
        style={{
          left: `${scale(48)}px`,
          top: `${scale(136)}px`,
          width: `${scale(628)}px`,
          height: `${scale(78)}px`
        }}
      >
<<<<<<< HEAD
        {/* 温度条背景 */}
=======
        {/* 温度条背景 (Temperature Bar Background) */}
>>>>>>> ec3d4bcd
        <div 
          className="absolute bg-[#d9d9d9] border-[#3a3656]"
          style={{
            top: `${scale(9)}px`,
            width: `${scale(628)}px`,
            height: `${scale(24)}px`,
            borderWidth: `${scale(4)}px`
          }}
        >
<<<<<<< HEAD
          {/* 温度容忍带 (橙色区域) - 可以覆盖全宽度 */}
=======
          {/* 🔵 动态舒适区域 - 这是用来计算舒适度的核心区域！
              (Dynamic Comfort Zone - This is the CORE area for comfort calculation!)
              基于目标温度 ± 容差宽度 (based on targetTemperature ± toleranceWidth) */}
>>>>>>> ec3d4bcd
          <div
            className="absolute top-0 flex-shrink-0"
            style={{
              left: `${(gameState.targetTemperature * 628 - 63)}px`,
              top: `0px`,
              width: `${scale(126)}px`,
              height: '100%',
              backgroundColor: '#728CFF',
              /* 🎯 当温度指针在此蓝色区域内时，猫咪舒适度提升 
                 When temperature pointer is within this blue zone, cat comfort increases */
            }}
          />
        </div>

        {/* 目标温度显示 (Target Temperature Display) - 在动态舒适区域居中正下方 */}
        <div
<<<<<<< HEAD
          className="absolute bg-[#f8cb56] border-[#3a3656] transition-all duration-100"
          style={{
            width: `${scale(16)}px`,
            height: `${scale(40)}px`,
            borderWidth: `${scale(5)}px`,
            left: `${(gameState.currentTemperature * scale(612)) - scale(8)}px`, // 612 = 628 - 16 (指针宽度)
            top: '0px',
          }}
        />

        {/* 目标温度显示 - 跟随温度容忍带中心位置 */}
        <div 
          className="absolute transform -translate-x-1/2 silkscreen-text"
          style={{
            top: `${scale(40)}px`,
            left: `${gameState.targetTemperature * scale(628)}px`, // 跟随目标温度位置，覆盖全宽度
            color: '#F0BC08',
            textAlign: 'center',
            fontFamily: 'Silkscreen, monospace',
            fontSize: scaleFont(18),
            fontStyle: 'normal',
            fontWeight: '700',
            lineHeight: '1',
            display: 'flex',
            alignItems: 'center',
            justifyContent: 'center',
            // 强制字体渲染优化
            textRendering: 'optimizeLegibility',
            WebkitFontSmoothing: 'antialiased',
            MozOsxFontSmoothing: 'grayscale',
=======
          className="absolute flex items-center justify-center silkscreen-bold"
          style={{
            width: `${scale(65)}px`,
            height: `${scale(38)}px`,
            top: `${scale(33)}px`, // 温度条底部 + 间距
            left: `${gameState.targetTemperature * 628 - 32.5}px`, // 动态舒适区域中心
            color: '#F0BC08',
            textAlign: 'center',
            WebkitTextStroke: `${scale(2.1)}px #3A368E`,
            fontFamily: 'Silkscreen',
            fontSize: `${scale(19)}px`,
            fontWeight: 700,
            lineHeight: `${scale(38)}px`,
>>>>>>> ec3d4bcd
          }}
        >
          {(gameState.targetTemperature * 100).toFixed(0)}°
        </div>

        {/* 🌡️ 温度指针 (Temperature Pointer) - 显示当前实际温度 */}
        <div
          className="absolute transition-all duration-100 ease-linear"
          style={{
            width: `${scale(16)}px`,
            height: `${scale(40)}px`,
            top: '0px',
            borderWidth: `${scale(5)}px`,
            borderColor: '#3a3656',
            backgroundColor: '#f8cb56',
            left: `calc(${gameState.currentTemperature * 100}% - ${scale(8)}px)`,
            /* 🎮 玩家需要通过左右按钮控制此指针，让它保持在蓝色舒适区域内
               Players need to control this pointer using left/right buttons to keep it in the blue comfort zone */
          }}
        />
      </div>

      {/* 温度控制按钮 (Temperature Control Buttons) */}
      {/* 左侧按钮 - 降低/增加温度 (根据是否反转控制而定) */}
      <button
        className="absolute transition-all duration-100 hover:scale-105 active:scale-95"
<<<<<<< HEAD
        style={{
          left: `${scale(84)}px`,
          top: `${scale(460)}px`,
          width: `${scale(56)}px`,
          height: `${scale(56)}px`
        }}
        onMouseDown={gameState.controlsReversed ? onPlusPress : onMinusPress}
        onMouseUp={gameState.controlsReversed ? onPlusRelease : onMinusRelease}
        onMouseLeave={gameState.controlsReversed ? onPlusRelease : onMinusRelease}
=======
        style={{ left: `${scale(84)}px`, top: `${scale(460)}px`, width: `${scale(56)}px`, height: `${scale(56)}px` }}
        onClick={onLeftButtonClick}
>>>>>>> ec3d4bcd
        disabled={gameState.gameStatus !== 'playing'}
      >
        <img
          className="w-full h-full object-cover"
          alt={gameState.isControlsReversed ? "Increase temperature" : "Decrease temperature"}
          src={gameState.isControlsReversed ? "/button-temp-plus.png" : "/button-temp-minus.png"}
        />
      </button>

      {/* 右侧按钮 - 增加/降低温度 (根据是否反转控制而定) */}
      <button
        className="absolute transition-all duration-100 hover:scale-105 active:scale-95"
<<<<<<< HEAD
        style={{
          left: `${scale(584)}px`,
          top: `${scale(460)}px`,
          width: `${scale(56)}px`,
          height: `${scale(56)}px`
        }}
        onMouseDown={gameState.controlsReversed ? onMinusPress : onPlusPress}
        onMouseUp={gameState.controlsReversed ? onMinusRelease : onPlusRelease}
        onMouseLeave={gameState.controlsReversed ? onMinusRelease : onPlusRelease}
=======
        style={{ left: `${scale(584)}px`, top: `${scale(460)}px`, width: `${scale(56)}px`, height: `${scale(56)}px` }}
        onClick={onRightButtonClick}
>>>>>>> ec3d4bcd
        disabled={gameState.gameStatus !== 'playing'}
      >
        <img
          className="w-full h-full object-cover"
          alt={gameState.isControlsReversed ? "Decrease temperature" : "Increase temperature"}
          src={gameState.isControlsReversed ? "/button-temp-minus.png" : "/button-temp-plus.png"}
        />
      </button>

      {/* 中央按钮 - 泡泡互动 (Center Button - Bubble Interaction) */}
      <button
        className="absolute transition-all duration-200 hover:scale-105 active:scale-95"
<<<<<<< HEAD
        style={{
          left: `${scale(322)}px`,
          top: `${scale(448)}px`,
          width: `${scale(80)}px`,
          height: `${scale(80)}px`
        }}
=======
        style={{ left: `${scale(322)}px`, top: `${scale(448)}px`, width: `${scale(80)}px`, height: `${scale(80)}px` }}
>>>>>>> ec3d4bcd
        onClick={onCenterButtonClick}
        disabled={gameState.gameStatus !== 'playing'}
      >
        <img 
          className="w-full h-full object-cover"
          alt="Center tap button" 
          src="/button-center-interaction.png" 
        />
      </button>

<<<<<<< HEAD
      {/* 计时器 (左上角) */}
      <div 
        className="absolute flex items-center"
        style={{
          left: `${scale(275) || 275}px`,
          top: `${scale(36) || 36}px`,
          gap: `${scale(8) || 8}px`
        }}
      >
        {/* 时钟图标 (32x32px) */}
        <div 
          style={{
            width: `${scale(32) || 32}px`,
            height: `${scale(32) || 32}px`
          }}
        >
          <img
            className="w-full h-full object-cover"
            alt="Clock icon"
            src="/clock-icon.png"
            onError={(e) => {
              const target = e.target as HTMLImageElement;
              target.style.display = 'none';
              const parent = target.parentElement;
              if (parent) {
                parent.innerHTML = '<div class="w-full h-full flex items-center justify-center text-2xl">⏰</div>';
              }
            }}
=======
      {/* 计时器 (Timer) - 显示游戏进行时间 */}
      <div 
        className="absolute flex items-center"
        style={{ left: `${scale(297)}px`, top: `${scale(72)}px`, gap: `${scale(6.2)}px` }}
      >
        <div style={{ width: `${scale(25)}px`, height: `${scale(25)}px` }}>
          <img 
            className="w-full h-full object-cover"
            alt="Clock icon" 
            src="/clock-icon.png" 
>>>>>>> ec3d4bcd
          />
        </div>
        <div 
          className="text-white font-bold silkscreen-bold"
          style={{
            color: '#FFF',
<<<<<<< HEAD
            fontFamily: 'Silkscreen, monospace',
            fontSize: `${scale(28) || 28}px`,
            fontStyle: 'normal',
            fontWeight: '700',
            lineHeight: '1',
            display: 'flex',
            alignItems: 'center',
            justifyContent: 'center',
            // 字体渲染优化
            textRendering: 'optimizeLegibility',
            WebkitFontSmoothing: 'antialiased',
            MozOsxFontSmoothing: 'grayscale',
=======
            fontSize: `${scale(21.778)}px`,
            WebkitTextStroke: `${scale(2.4)}px #3A368E`,
>>>>>>> ec3d4bcd
          }}
        >
          {formatTime(gameState.gameTimer)}
        </div>
      </div>

      {/* 音乐按钮 (Music Button) */}
      <button 
        className="absolute transition-all duration-200 hover:scale-105"
<<<<<<< HEAD
        style={{
          left: `${scale(620) || 620}px`,
          top: `${scale(24) || 24}px`,
          width: `${scale(80) || 80}px`,
          height: `${scale(36) || 36}px`
        }}
        onClick={handleMusicToggle}
=======
        style={{ left: `${scale(620)}px`, top: `${scale(24)}px`, width: `${scale(80)}px`, height: `${scale(36)}px` }}
        onClick={onMusicToggle}
>>>>>>> ec3d4bcd
      >
        <img 
          className="w-full h-full object-cover"
          alt={isMusicOn ? "Music on" : "Music off"} 
          src={isMusicOn ? "/Button_Music_On.png" : "/Button_Music_Off.png"} 
        />
      </button>

<<<<<<< HEAD
      {/* 状态图标 - 左侧失败图标 (28x28px) */}
      <div 
        className="absolute"
        style={{
          left: `${scale(48) || 48}px`,
          top: `${scale(72) || 72}px`,
          width: `${scale(28) || 28}px`,
          height: `${scale(28) || 28}px`
        }}
      >
=======
      {/* Status Icons */}
      <div style={{ left: `${scale(48)}px`, top: `${scale(72)}px`, width: `${scale(28)}px`, height: `${scale(28)}px`, position: 'absolute' }}>
>>>>>>> ec3d4bcd
        <img
          className={`w-full h-full transition-opacity duration-300 ${gameState.currentComfort <= 0.25 ? 'opacity-100' : 'opacity-30'}`}
          alt="Comfort fail"
          src="/avatar-bad.png"
        />
      </div>
<<<<<<< HEAD

      {/* 状态图标 - 右侧成功图标 (28x28px) */}
      <div 
        className="absolute"
        style={{
          left: `${scale(648) || 648}px`,
          top: `${scale(72) || 72}px`,
          width: `${scale(28) || 28}px`,
          height: `${scale(28) || 28}px`
        }}
      >
=======
      <div style={{ left: `${scale(648)}px`, top: `${scale(72)}px`, width: `${scale(28)}px`, height: `${scale(28)}px`, position: 'absolute' }}>
>>>>>>> ec3d4bcd
        <img
          className={`w-full h-full transition-opacity duration-300 ${gameState.currentComfort >= 0.75 ? 'opacity-100' : 'opacity-30'}`}
          alt="Comfort success"
          src="/avatar-yellowsmiley.png"
        />
      </div>

      {/* 干扰事件指示器 - Interference Event Indicator */}
      {gameState.interferenceEvent?.isActive && (
        <div 
          className="absolute"
          style={{
            top: `${scale(24)}px`,
            left: `${scale(156)}px`,
            width: `${scale(412)}px`,
            height: `${scale(35)}px`,
            flexShrink: 0,
            aspectRatio: '412/35'
          }}
        >
          <img
            className="w-full h-full object-contain"
            alt={`${gameState.interferenceEvent.type} interference event`}
            src={getInterferenceImageSrc(gameState.interferenceEvent.type)}
            onError={(e) => {
              console.error(`Failed to load interference image for type: ${gameState.interferenceEvent.type}`);
              // 如果图片加载失败，设置一个默认图片
              const target = e.target as HTMLImageElement;
              target.src = '/Bubble_Time!.png';
            }}
          />
        </div>
      )}
    </div>
  );
};

export const GameInterface: React.FC = () => {
  const [showLaunchScreen, setShowLaunchScreen] = useState(true);
<<<<<<< HEAD
  // 界面控制状态 - 添加启动页面状态
  const [showLaunchScreen, setShowLaunchScreen] = useState(true);
=======
  const [showTutorial, setShowTutorial] = useState(false);
>>>>>>> ec3d4bcd
  const [isGameStarted, setIsGameStarted] = useState(false);
  const [playerInfo, setPlayerInfo] = useState<PlayerInfo | null>(null);
  const [isMusicOn, setIsMusicOn] = useState(true);
  
<<<<<<< HEAD
  
  // 游戏状态
=======
>>>>>>> ec3d4bcd
  const {
    gameState,
    handleLeftButtonClick,
    handleRightButtonClick,
    handleCenterButtonClick,
    resetGame,
  } = useGameState(GAME_CONFIG);

  const { submitScore } = useLeaderboard();
  const [showGameCompletion, setShowGameCompletion] = useState(false);
  const [finalGameTime, setFinalGameTime] = useState<number>(0);
  const [userCountryCode] = useState<string>('US');

  const handleMusicToggle = () => setIsMusicOn(prev => !prev);

  const handleStartGame = (newPlayerInfo: PlayerInfo) => {
    setPlayerInfo(newPlayerInfo);
    setIsGameStarted(true);
<<<<<<< HEAD
    setShowGameCompletion(false); // 确保重置游戏完成状态
    setShowGameCompletion(false); // 确保重置游戏完成状态
    setGameStartTime(Date.now());
    resetGame(); // 重置游戏状态
=======
    setShowGameCompletion(false);
    resetGame();
>>>>>>> ec3d4bcd
  };

  const handleStartFromLaunch = () => {
    setShowLaunchScreen(false);
<<<<<<< HEAD
    resetGame(); // 重置游戏状态
  };

  // 处理从启动页面进入游戏设置
  const handleStartFromLaunch = () => {
    setShowLaunchScreen(false);
=======
    setShowTutorial(true);
>>>>>>> ec3d4bcd
  };

  const handleTutorialComplete = () => setShowTutorial(false);
  const handleTutorialSkip = () => setShowTutorial(false);

  const handleBackToStart = () => {
    setShowLaunchScreen(true);
    setShowLaunchScreen(true);
    setIsGameStarted(false);
    setPlayerInfo(null);
    setShowGameCompletion(false);
    resetGame();
  };

  const handleRestartToStartGame = () => {
    setShowGameCompletion(false);
    setIsGameStarted(false);
    setPlayerInfo(null);
    resetGame();
  };

  useEffect(() => {
    if (gameState.gameStatus === 'failure') {
      const score = Math.floor(gameState.gameTimer);
      setFinalGameTime(score);
      if (playerInfo) {
        submitScore(
          playerInfo.playerName,
          score,
          playerInfo.catAvatarId,
          playerInfo.continentId
        );
      }
<<<<<<< HEAD

      // 延迟一小段时间显示游戏结算界面，避免立即跳转
      setTimeout(() => {
      // 延迟一小段时间显示游戏结算界面，避免立即跳转
      setTimeout(() => {
      setShowGameCompletion(true);
      }, 1000);
      }, 1000);
    }
  }, [gameState.gameStatus, gameStartTime, currentRound, playerInfo]);

  // 初始化时获取玩家最佳成绩
  useEffect(() => {
    if (isGameStarted) {
    fetchPlayerBest();
    fetchPlayerBest();
    }
  }, [fetchPlayerBest, isGameStarted]);

  // 处理自动分数提交
  const handleAutoScoreSubmit = async (totalTime: number) => {
    if (!playerInfo) return;

    try {
      // 获取坚持时长（从gameTimer获取）
      const enduranceDuration = Math.floor(gameState.gameTimer);
      // 获取坚持时长（从gameTimer获取）
      const enduranceDuration = Math.floor(gameState.gameTimer);
      
      const result = await submitScore(
        playerInfo.playerName, 
        enduranceDuration, // 坚持时长
        enduranceDuration, // 坚持时长
        playerInfo.catAvatarId,
        playerInfo.continentId,
        // 可选参数
        0, // roundsCompleted
        totalTime || 0, // totalTime
        'medium', // difficulty
        userCountryCode || 'US' // countryCode
        // 可选参数
        0, // roundsCompleted
        totalTime || 0, // totalTime
        'medium', // difficulty
        userCountryCode || 'US' // countryCode
      );
      
      // 提交成功后刷新玩家最佳成绩
      await fetchPlayerBest();
      
      console.log('Score auto-submitted:', result);
    } catch (error) {
      console.error('Error auto-submitting score:', error);
    }
  };

  // 如果显示启动页面，显示游戏启动界面
=======
      setTimeout(() => setShowGameCompletion(true), 1000);
    }
  }, [gameState.gameStatus, gameState.gameTimer, playerInfo, submitScore, userCountryCode]);

>>>>>>> ec3d4bcd
  if (showLaunchScreen) {
    return <GameLaunchScreen 
      onStartGame={handleStartFromLaunch} 
      onToggleMusic={handleMusicToggle}
      isMusicEnabled={isMusicOn}
    />;
  }

  if (showTutorial) {
    return <TutorialScreen onSkip={handleTutorialSkip} onComplete={handleTutorialComplete} />;
  }
  // 如果显示启动页面，显示游戏启动界面
  if (showLaunchScreen) {
    return <GameLaunchScreen onStartGame={handleStartFromLaunch} />;
  }

  if (!isGameStarted) {
    return <StartGameScreen onStartGame={handleStartGame} onBackToLaunch={handleBackToStart} />;
    return <StartGameScreen onStartGame={handleStartGame} onBackToLaunch={handleBackToStart} />;
  }

  if (showGameCompletion && playerInfo) {
    return (
      <GameCompletionScreen
        onPlayAgain={() => {
          setShowGameCompletion(false);
          resetGame();
        }}
        onBackToStart={handleRestartToStartGame}
        gameStats={{
          enduranceDuration: finalGameTime,
        }}
        playerInfo={playerInfo}
      />
    );
  }

  return (
    <div className="flex items-center justify-center min-h-screen">
<<<<<<< HEAD
      {/* 像素艺术风格游戏界面 */}
    <div className="flex items-center justify-center min-h-screen">
      {/* 像素艺术风格游戏界面 */}
=======
>>>>>>> ec3d4bcd
      {playerInfo && (
        <PixelGameInterface
          gameState={gameState}
          playerInfo={playerInfo}
          onLeftButtonClick={handleLeftButtonClick}
          onRightButtonClick={handleRightButtonClick}
          onCenterButtonClick={handleCenterButtonClick}
          onBackToStart={handleBackToStart}
          isMusicOn={isMusicOn}
          onMusicToggle={handleMusicToggle}
        />
      )}
<<<<<<< HEAD
        <PixelGameInterface
          gameState={gameState}
          currentRound={currentRound}
          playerInfo={playerInfo}
          onPlusPress={handlePlusPress}
          onPlusRelease={handlePlusRelease}
          onMinusPress={handleMinusPress}
          onMinusRelease={handleMinusRelease}
          onCenterButtonClick={handleCenterButtonClick}
          onBackToStart={handleBackToStart}
        />
      )}

      {/* 排行榜模态框 */}
       {showLeaderboard && playerBest && (
       {showLeaderboard && playerBest && (
      <LeaderboardModal
        isOpen={showLeaderboard}
        onClose={() => setShowLeaderboard(false)}
           currentPlayerScore={{
             score: playerBest.totalTime,
             rank: 0,
           currentPlayerScore={{
             score: playerBest.totalTime,
             rank: 0,
          roundsCompleted: playerBest.roundsCompleted,
          compositeScore: playerBest.compositeScore
           }}
           }}
        userCountryCode={userCountryCode}
      />
       )}
       )}
=======
>>>>>>> ec3d4bcd
    </div>
  );
};<|MERGE_RESOLUTION|>--- conflicted
+++ resolved
@@ -1,7 +1,5 @@
 /**
  * 主游戏界面组件 (V2 - 新机制)
- * 724x584像素的像素艺术风格游戏界面
- * 主游戏界面组件 (基于Figma设计图重构)
  * 724x584像素的像素艺术风格游戏界面
  * 
  * @author 开发者B - UI/UX 界面负责人 & Gemini
@@ -12,19 +10,11 @@
 import { useGameState } from '../hooks/useGameState';
 import { useLeaderboard } from '../hooks/useLeaderboard';
 import { useResponsiveScale, useResponsiveSize } from '../hooks/useResponsiveScale';
-<<<<<<< HEAD
-import { LeaderboardModal } from './LeaderboardModal';
-import { StartGameScreen } from './StartGameScreen';
-import { GameCompletionScreen } from './GameCompletionScreen';
-import { GameLaunchScreen } from './GameLaunchScreen';
-import { GameLaunchScreen } from './GameLaunchScreen';
-=======
 
 import { StartGameScreen } from './StartGameScreen';
 import { GameCompletionScreen } from './GameCompletionScreen';
 import { GameLaunchScreen } from './GameLaunchScreen';
 import { TutorialScreen } from './TutorialScreen';
->>>>>>> ec3d4bcd
 
 // 游戏配置 (部分值现在由GameStateManager内部处理)
 const GAME_CONFIG: GameConfig = {
@@ -70,16 +60,8 @@
   onMusicToggle
 }) => {
   
-<<<<<<< HEAD
-  // 响应式设计hooks
   const { cssVars } = useResponsiveScale();
   const { scale, scaleFont } = useResponsiveSize();
-  
-  // 猫咪翻转状态
-=======
-  const { cssVars } = useResponsiveScale();
-  const { scale, scaleFont } = useResponsiveSize();
->>>>>>> ec3d4bcd
   const [catFlipped, setCatFlipped] = useState(false);
 
   const formatTime = (totalSeconds: number): string => {
@@ -121,15 +103,8 @@
         ...cssVars
       }}
     >
-<<<<<<< HEAD
-      {/* 背景图像 - 像素艺术天空 */}
       <div className="absolute inset-0 bg-[url(/background.png)] bg-cover bg-center" />
       
-      {/* 中央角色 - 洗澡猫咪 (120x120px, 居中偏下) */}
-=======
-      <div className="absolute inset-0 bg-[url(/background.png)] bg-cover bg-center" />
-      
->>>>>>> ec3d4bcd
       <div 
         className="absolute"
         style={{
@@ -146,11 +121,7 @@
         />
       </div>
 
-<<<<<<< HEAD
-      {/* 舒适度进度条 (顶部, 628x24px) */}
-=======
       {/* 舒适度进度条 (显示猫咪当前舒适度) */}
->>>>>>> ec3d4bcd
       <div 
         className="absolute bg-[#d9d9d9] border-[#3a3656]"
         style={{
@@ -162,14 +133,6 @@
         }}
       >
         <div 
-<<<<<<< HEAD
-          className="h-full bg-[#5ff367] transition-all duration-200"
-          style={{ width: `${Math.max(0, Math.min(100, gameState.currentComfort * 100))}%` }}
-        />
-      </div>
-
-      {/* 温度进度条系统 (628x78px) */}
-=======
           className="h-full transition-all duration-500 ease-linear"
           style={{ 
             width: `${Math.max(0, Math.min(100, gameState.currentComfort * 100))}%`,
@@ -179,7 +142,6 @@
       </div>
 
       {/* 温度条系统 (Temperature Bar System) */}
->>>>>>> ec3d4bcd
       <div 
         className="absolute"
         style={{
@@ -189,11 +151,7 @@
           height: `${scale(78)}px`
         }}
       >
-<<<<<<< HEAD
-        {/* 温度条背景 */}
-=======
         {/* 温度条背景 (Temperature Bar Background) */}
->>>>>>> ec3d4bcd
         <div 
           className="absolute bg-[#d9d9d9] border-[#3a3656]"
           style={{
@@ -203,13 +161,9 @@
             borderWidth: `${scale(4)}px`
           }}
         >
-<<<<<<< HEAD
-          {/* 温度容忍带 (橙色区域) - 可以覆盖全宽度 */}
-=======
           {/* 🔵 动态舒适区域 - 这是用来计算舒适度的核心区域！
               (Dynamic Comfort Zone - This is the CORE area for comfort calculation!)
               基于目标温度 ± 容差宽度 (based on targetTemperature ± toleranceWidth) */}
->>>>>>> ec3d4bcd
           <div
             className="absolute top-0 flex-shrink-0"
             style={{
@@ -226,38 +180,6 @@
 
         {/* 目标温度显示 (Target Temperature Display) - 在动态舒适区域居中正下方 */}
         <div
-<<<<<<< HEAD
-          className="absolute bg-[#f8cb56] border-[#3a3656] transition-all duration-100"
-          style={{
-            width: `${scale(16)}px`,
-            height: `${scale(40)}px`,
-            borderWidth: `${scale(5)}px`,
-            left: `${(gameState.currentTemperature * scale(612)) - scale(8)}px`, // 612 = 628 - 16 (指针宽度)
-            top: '0px',
-          }}
-        />
-
-        {/* 目标温度显示 - 跟随温度容忍带中心位置 */}
-        <div 
-          className="absolute transform -translate-x-1/2 silkscreen-text"
-          style={{
-            top: `${scale(40)}px`,
-            left: `${gameState.targetTemperature * scale(628)}px`, // 跟随目标温度位置，覆盖全宽度
-            color: '#F0BC08',
-            textAlign: 'center',
-            fontFamily: 'Silkscreen, monospace',
-            fontSize: scaleFont(18),
-            fontStyle: 'normal',
-            fontWeight: '700',
-            lineHeight: '1',
-            display: 'flex',
-            alignItems: 'center',
-            justifyContent: 'center',
-            // 强制字体渲染优化
-            textRendering: 'optimizeLegibility',
-            WebkitFontSmoothing: 'antialiased',
-            MozOsxFontSmoothing: 'grayscale',
-=======
           className="absolute flex items-center justify-center silkscreen-bold"
           style={{
             width: `${scale(65)}px`,
@@ -271,7 +193,6 @@
             fontSize: `${scale(19)}px`,
             fontWeight: 700,
             lineHeight: `${scale(38)}px`,
->>>>>>> ec3d4bcd
           }}
         >
           {(gameState.targetTemperature * 100).toFixed(0)}°
@@ -298,20 +219,8 @@
       {/* 左侧按钮 - 降低/增加温度 (根据是否反转控制而定) */}
       <button
         className="absolute transition-all duration-100 hover:scale-105 active:scale-95"
-<<<<<<< HEAD
-        style={{
-          left: `${scale(84)}px`,
-          top: `${scale(460)}px`,
-          width: `${scale(56)}px`,
-          height: `${scale(56)}px`
-        }}
-        onMouseDown={gameState.controlsReversed ? onPlusPress : onMinusPress}
-        onMouseUp={gameState.controlsReversed ? onPlusRelease : onMinusRelease}
-        onMouseLeave={gameState.controlsReversed ? onPlusRelease : onMinusRelease}
-=======
         style={{ left: `${scale(84)}px`, top: `${scale(460)}px`, width: `${scale(56)}px`, height: `${scale(56)}px` }}
         onClick={onLeftButtonClick}
->>>>>>> ec3d4bcd
         disabled={gameState.gameStatus !== 'playing'}
       >
         <img
@@ -324,20 +233,8 @@
       {/* 右侧按钮 - 增加/降低温度 (根据是否反转控制而定) */}
       <button
         className="absolute transition-all duration-100 hover:scale-105 active:scale-95"
-<<<<<<< HEAD
-        style={{
-          left: `${scale(584)}px`,
-          top: `${scale(460)}px`,
-          width: `${scale(56)}px`,
-          height: `${scale(56)}px`
-        }}
-        onMouseDown={gameState.controlsReversed ? onMinusPress : onPlusPress}
-        onMouseUp={gameState.controlsReversed ? onMinusRelease : onPlusRelease}
-        onMouseLeave={gameState.controlsReversed ? onMinusRelease : onPlusRelease}
-=======
         style={{ left: `${scale(584)}px`, top: `${scale(460)}px`, width: `${scale(56)}px`, height: `${scale(56)}px` }}
         onClick={onRightButtonClick}
->>>>>>> ec3d4bcd
         disabled={gameState.gameStatus !== 'playing'}
       >
         <img
@@ -350,16 +247,7 @@
       {/* 中央按钮 - 泡泡互动 (Center Button - Bubble Interaction) */}
       <button
         className="absolute transition-all duration-200 hover:scale-105 active:scale-95"
-<<<<<<< HEAD
-        style={{
-          left: `${scale(322)}px`,
-          top: `${scale(448)}px`,
-          width: `${scale(80)}px`,
-          height: `${scale(80)}px`
-        }}
-=======
         style={{ left: `${scale(322)}px`, top: `${scale(448)}px`, width: `${scale(80)}px`, height: `${scale(80)}px` }}
->>>>>>> ec3d4bcd
         onClick={onCenterButtonClick}
         disabled={gameState.gameStatus !== 'playing'}
       >
@@ -370,36 +258,6 @@
         />
       </button>
 
-<<<<<<< HEAD
-      {/* 计时器 (左上角) */}
-      <div 
-        className="absolute flex items-center"
-        style={{
-          left: `${scale(275) || 275}px`,
-          top: `${scale(36) || 36}px`,
-          gap: `${scale(8) || 8}px`
-        }}
-      >
-        {/* 时钟图标 (32x32px) */}
-        <div 
-          style={{
-            width: `${scale(32) || 32}px`,
-            height: `${scale(32) || 32}px`
-          }}
-        >
-          <img
-            className="w-full h-full object-cover"
-            alt="Clock icon"
-            src="/clock-icon.png"
-            onError={(e) => {
-              const target = e.target as HTMLImageElement;
-              target.style.display = 'none';
-              const parent = target.parentElement;
-              if (parent) {
-                parent.innerHTML = '<div class="w-full h-full flex items-center justify-center text-2xl">⏰</div>';
-              }
-            }}
-=======
       {/* 计时器 (Timer) - 显示游戏进行时间 */}
       <div 
         className="absolute flex items-center"
@@ -410,30 +268,14 @@
             className="w-full h-full object-cover"
             alt="Clock icon" 
             src="/clock-icon.png" 
->>>>>>> ec3d4bcd
           />
         </div>
         <div 
           className="text-white font-bold silkscreen-bold"
           style={{
             color: '#FFF',
-<<<<<<< HEAD
-            fontFamily: 'Silkscreen, monospace',
-            fontSize: `${scale(28) || 28}px`,
-            fontStyle: 'normal',
-            fontWeight: '700',
-            lineHeight: '1',
-            display: 'flex',
-            alignItems: 'center',
-            justifyContent: 'center',
-            // 字体渲染优化
-            textRendering: 'optimizeLegibility',
-            WebkitFontSmoothing: 'antialiased',
-            MozOsxFontSmoothing: 'grayscale',
-=======
             fontSize: `${scale(21.778)}px`,
             WebkitTextStroke: `${scale(2.4)}px #3A368E`,
->>>>>>> ec3d4bcd
           }}
         >
           {formatTime(gameState.gameTimer)}
@@ -443,18 +285,8 @@
       {/* 音乐按钮 (Music Button) */}
       <button 
         className="absolute transition-all duration-200 hover:scale-105"
-<<<<<<< HEAD
-        style={{
-          left: `${scale(620) || 620}px`,
-          top: `${scale(24) || 24}px`,
-          width: `${scale(80) || 80}px`,
-          height: `${scale(36) || 36}px`
-        }}
-        onClick={handleMusicToggle}
-=======
         style={{ left: `${scale(620)}px`, top: `${scale(24)}px`, width: `${scale(80)}px`, height: `${scale(36)}px` }}
         onClick={onMusicToggle}
->>>>>>> ec3d4bcd
       >
         <img 
           className="w-full h-full object-cover"
@@ -463,42 +295,15 @@
         />
       </button>
 
-<<<<<<< HEAD
-      {/* 状态图标 - 左侧失败图标 (28x28px) */}
-      <div 
-        className="absolute"
-        style={{
-          left: `${scale(48) || 48}px`,
-          top: `${scale(72) || 72}px`,
-          width: `${scale(28) || 28}px`,
-          height: `${scale(28) || 28}px`
-        }}
-      >
-=======
       {/* Status Icons */}
       <div style={{ left: `${scale(48)}px`, top: `${scale(72)}px`, width: `${scale(28)}px`, height: `${scale(28)}px`, position: 'absolute' }}>
->>>>>>> ec3d4bcd
         <img
           className={`w-full h-full transition-opacity duration-300 ${gameState.currentComfort <= 0.25 ? 'opacity-100' : 'opacity-30'}`}
           alt="Comfort fail"
           src="/avatar-bad.png"
         />
       </div>
-<<<<<<< HEAD
-
-      {/* 状态图标 - 右侧成功图标 (28x28px) */}
-      <div 
-        className="absolute"
-        style={{
-          left: `${scale(648) || 648}px`,
-          top: `${scale(72) || 72}px`,
-          width: `${scale(28) || 28}px`,
-          height: `${scale(28) || 28}px`
-        }}
-      >
-=======
       <div style={{ left: `${scale(648)}px`, top: `${scale(72)}px`, width: `${scale(28)}px`, height: `${scale(28)}px`, position: 'absolute' }}>
->>>>>>> ec3d4bcd
         <img
           className={`w-full h-full transition-opacity duration-300 ${gameState.currentComfort >= 0.75 ? 'opacity-100' : 'opacity-30'}`}
           alt="Comfort success"
@@ -538,21 +343,11 @@
 
 export const GameInterface: React.FC = () => {
   const [showLaunchScreen, setShowLaunchScreen] = useState(true);
-<<<<<<< HEAD
-  // 界面控制状态 - 添加启动页面状态
-  const [showLaunchScreen, setShowLaunchScreen] = useState(true);
-=======
   const [showTutorial, setShowTutorial] = useState(false);
->>>>>>> ec3d4bcd
   const [isGameStarted, setIsGameStarted] = useState(false);
   const [playerInfo, setPlayerInfo] = useState<PlayerInfo | null>(null);
   const [isMusicOn, setIsMusicOn] = useState(true);
   
-<<<<<<< HEAD
-  
-  // 游戏状态
-=======
->>>>>>> ec3d4bcd
   const {
     gameState,
     handleLeftButtonClick,
@@ -571,36 +366,19 @@
   const handleStartGame = (newPlayerInfo: PlayerInfo) => {
     setPlayerInfo(newPlayerInfo);
     setIsGameStarted(true);
-<<<<<<< HEAD
-    setShowGameCompletion(false); // 确保重置游戏完成状态
-    setShowGameCompletion(false); // 确保重置游戏完成状态
-    setGameStartTime(Date.now());
-    resetGame(); // 重置游戏状态
-=======
     setShowGameCompletion(false);
     resetGame();
->>>>>>> ec3d4bcd
   };
 
   const handleStartFromLaunch = () => {
     setShowLaunchScreen(false);
-<<<<<<< HEAD
-    resetGame(); // 重置游戏状态
-  };
-
-  // 处理从启动页面进入游戏设置
-  const handleStartFromLaunch = () => {
-    setShowLaunchScreen(false);
-=======
     setShowTutorial(true);
->>>>>>> ec3d4bcd
   };
 
   const handleTutorialComplete = () => setShowTutorial(false);
   const handleTutorialSkip = () => setShowTutorial(false);
 
   const handleBackToStart = () => {
-    setShowLaunchScreen(true);
     setShowLaunchScreen(true);
     setIsGameStarted(false);
     setPlayerInfo(null);
@@ -627,70 +405,10 @@
           playerInfo.continentId
         );
       }
-<<<<<<< HEAD
-
-      // 延迟一小段时间显示游戏结算界面，避免立即跳转
-      setTimeout(() => {
-      // 延迟一小段时间显示游戏结算界面，避免立即跳转
-      setTimeout(() => {
-      setShowGameCompletion(true);
-      }, 1000);
-      }, 1000);
-    }
-  }, [gameState.gameStatus, gameStartTime, currentRound, playerInfo]);
-
-  // 初始化时获取玩家最佳成绩
-  useEffect(() => {
-    if (isGameStarted) {
-    fetchPlayerBest();
-    fetchPlayerBest();
-    }
-  }, [fetchPlayerBest, isGameStarted]);
-
-  // 处理自动分数提交
-  const handleAutoScoreSubmit = async (totalTime: number) => {
-    if (!playerInfo) return;
-
-    try {
-      // 获取坚持时长（从gameTimer获取）
-      const enduranceDuration = Math.floor(gameState.gameTimer);
-      // 获取坚持时长（从gameTimer获取）
-      const enduranceDuration = Math.floor(gameState.gameTimer);
-      
-      const result = await submitScore(
-        playerInfo.playerName, 
-        enduranceDuration, // 坚持时长
-        enduranceDuration, // 坚持时长
-        playerInfo.catAvatarId,
-        playerInfo.continentId,
-        // 可选参数
-        0, // roundsCompleted
-        totalTime || 0, // totalTime
-        'medium', // difficulty
-        userCountryCode || 'US' // countryCode
-        // 可选参数
-        0, // roundsCompleted
-        totalTime || 0, // totalTime
-        'medium', // difficulty
-        userCountryCode || 'US' // countryCode
-      );
-      
-      // 提交成功后刷新玩家最佳成绩
-      await fetchPlayerBest();
-      
-      console.log('Score auto-submitted:', result);
-    } catch (error) {
-      console.error('Error auto-submitting score:', error);
-    }
-  };
-
-  // 如果显示启动页面，显示游戏启动界面
-=======
       setTimeout(() => setShowGameCompletion(true), 1000);
     }
   }, [gameState.gameStatus, gameState.gameTimer, playerInfo, submitScore, userCountryCode]);
 
->>>>>>> ec3d4bcd
   if (showLaunchScreen) {
     return <GameLaunchScreen 
       onStartGame={handleStartFromLaunch} 
@@ -702,13 +420,8 @@
   if (showTutorial) {
     return <TutorialScreen onSkip={handleTutorialSkip} onComplete={handleTutorialComplete} />;
   }
-  // 如果显示启动页面，显示游戏启动界面
-  if (showLaunchScreen) {
-    return <GameLaunchScreen onStartGame={handleStartFromLaunch} />;
-  }
 
   if (!isGameStarted) {
-    return <StartGameScreen onStartGame={handleStartGame} onBackToLaunch={handleBackToStart} />;
     return <StartGameScreen onStartGame={handleStartGame} onBackToLaunch={handleBackToStart} />;
   }
 
@@ -730,12 +443,6 @@
 
   return (
     <div className="flex items-center justify-center min-h-screen">
-<<<<<<< HEAD
-      {/* 像素艺术风格游戏界面 */}
-    <div className="flex items-center justify-center min-h-screen">
-      {/* 像素艺术风格游戏界面 */}
-=======
->>>>>>> ec3d4bcd
       {playerInfo && (
         <PixelGameInterface
           gameState={gameState}
@@ -748,42 +455,6 @@
           onMusicToggle={handleMusicToggle}
         />
       )}
-<<<<<<< HEAD
-        <PixelGameInterface
-          gameState={gameState}
-          currentRound={currentRound}
-          playerInfo={playerInfo}
-          onPlusPress={handlePlusPress}
-          onPlusRelease={handlePlusRelease}
-          onMinusPress={handleMinusPress}
-          onMinusRelease={handleMinusRelease}
-          onCenterButtonClick={handleCenterButtonClick}
-          onBackToStart={handleBackToStart}
-        />
-      )}
-
-      {/* 排行榜模态框 */}
-       {showLeaderboard && playerBest && (
-       {showLeaderboard && playerBest && (
-      <LeaderboardModal
-        isOpen={showLeaderboard}
-        onClose={() => setShowLeaderboard(false)}
-           currentPlayerScore={{
-             score: playerBest.totalTime,
-             rank: 0,
-           currentPlayerScore={{
-             score: playerBest.totalTime,
-             rank: 0,
-          roundsCompleted: playerBest.roundsCompleted,
-          compositeScore: playerBest.compositeScore
-           }}
-           }}
-        userCountryCode={userCountryCode}
-      />
-       )}
-       )}
-=======
->>>>>>> ec3d4bcd
     </div>
   );
 };