--- conflicted
+++ resolved
@@ -37,11 +37,7 @@
   const gameAssets: GameAssets = {
     title: {
       src: "/Title_BubbleTrouble.png",
-<<<<<<< HEAD
-      alt: "Cat Comfort Game Title",
-=======
       alt: "Title_BubbleTrouble",
->>>>>>> ec3d4bcd
       className: "mx-auto",
     },
     tagline: {
