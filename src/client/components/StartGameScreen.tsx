--- conflicted
+++ resolved
@@ -281,35 +281,7 @@
     }
     
     // 调用回调函数开始游戏
-  // 处理开始按钮点击
-  const handleStartClick = () => {
-    if (!inputText.trim()) {
-      setShowError(true);
-      setIsShaking(true);
-      
-      setTimeout(() => {
-        setIsShaking(false);
-      }, 500);
-      
-      return;
-    }
-
-    if (!selectedCat) {
-      setShowError(true);
-      setIsShaking(true);
-      
-      setTimeout(() => {
-        setIsShaking(false);
-      }, 500);
-      
-      return;
-    }
-    
-    // 调用回调函数开始游戏
     onStartGame({
-      playerName: inputText.trim(),
-      continentId: continentId || 'AS', // 默认亚洲
-      catAvatarId: selectedCat.id.toString(),
       playerName: inputText.trim(),
       continentId: continentId || 'AS', // 默认亚洲
       catAvatarId: selectedCat.id.toString(),
@@ -325,15 +297,6 @@
   };
 
 
-
-  // 获取选中大洲的信息
-  // 处理关闭按钮点击
-  const handleCloseClick = () => {
-    console.log("Close button clicked!");
-    if (onBackToLaunch) {
-      onBackToLaunch();
-    }
-  };
 
   // 获取选中大洲的信息
   const selectedContinent = CONTINENTS.find(c => c.code === continentId);
@@ -579,8 +542,6 @@
             </div>
           </CardContent>
         </Card>
-          </CardContent>
-        </Card>
 
         {/* 关闭按钮 - 响应式位置 */}
         <Button 
@@ -643,16 +604,9 @@
           />
           {/* 备用文字标题 */}
           <h1 
-<<<<<<< HEAD
-            className="hidden text-[#f0bc08] font-normal text-center tracking-[0]"
-            style={{ 
-              fontFamily: "'Silkscreen', Helvetica, monospace",
-              WebkitTextStroke: `${scale(3)}px #000000`,
-=======
             className="hidden text-[#f0bc08] font-normal text-center tracking-[0] silkscreen-bold"
             style={{ 
               WebkitTextStroke: `${scale(4.2)}px #000000`,
->>>>>>> ec3d4bcd
               fontSize: `${scale(38)}px`,
               lineHeight: `${scale(30)}px`
             }}
@@ -685,5 +639,4 @@
       )}
     </div>
   );
-};
 };