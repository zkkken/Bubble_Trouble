--- conflicted
+++ resolved
@@ -13,11 +13,6 @@
     <link rel="preconnect" href="https://fonts.gstatic.com" crossorigin>
     <link href="https://fonts.googleapis.com/css2?family=Silkscreen:wght@700&display=swap" rel="stylesheet">
     <link href="https://fonts.googleapis.com/css2?family=Pixelify+Sans:wght@400;500;600;700&display=swap" rel="stylesheet">
-    <meta name="mobile-web-app-capable" content="yes">
-    <meta name="apple-mobile-web-app-capable" content="no">
-    <title>Cat Comfort Game</title>
-    <link href="https://fonts.googleapis.com/css2?family=Silkscreen:wght@400;700&display=swap" rel="stylesheet">
-    <link href="https://fonts.googleapis.com/css2?family=Pixelify+Sans:wght@400;500;600;700&display=swap" rel="stylesheet">
     <style>
       .silkscreen-bold {
         font-family: "Silkscreen", sans-serif;
@@ -32,28 +27,6 @@
       /* 全局修复：让所有文字外框显示在外侧而不是内嵌 */
       [style*="WebkitTextStroke"] {
         paint-order: stroke fill;
-      }
-      
-      @import url('https://fonts.googleapis.com/css2?family=Silkscreen:wght@400;700&display=swap');
-      
-      /* 确保Silkscreen字体正确加载和渲染 */
-      .silkscreen-text {
-        font-family: 'Silkscreen', monospace !important;
-        text-rendering: optimizeLegibility;
-        -webkit-font-smoothing: antialiased;
-        -moz-osx-font-smoothing: grayscale;
-        font-display: swap;
-        font-weight: 700 !important;
-        -webkit-text-stroke: 2px #3A368E;
-        text-shadow: 
-          3px 3px 0 #3A368E,
-          -1px 1px 0 #3A368E,
-          1px -1px 0 #3A368E,
-          -1px -1px 0 #3A368E,
-          2px 2px 0 #3A368E,
-          -2px 2px 0 #3A368E,
-          2px -2px 0 #3A368E,
-          -2px -2px 0 #3A368E;
       }
       
       /* 确保在任何环境中都能正确显示 */
@@ -72,7 +45,6 @@
         justify-content: center;
         align-items: center;
         min-height: 100vh;
-        background: linear-gradient(135deg, #60a5fa 0%, #06b6d4 50%, #34d399 100%);
         background: linear-gradient(135deg, #60a5fa 0%, #06b6d4 50%, #34d399 100%);
       }
       
@@ -150,94 +122,6 @@
         }
       }
       
-<<<<<<< HEAD
-      /* 泡泡飘入动画 */
-      @keyframes bubble-float-0 {
-        0% {
-          transform: translateY(100px) scale(0.3);
-          opacity: 0;
-        }
-        50% {
-          opacity: 0.6;
-        }
-        100% {
-          transform: translateY(0) scale(1);
-          opacity: 0.6;
-        }
-      }
-      
-      @keyframes bubble-float-1 {
-        0% {
-          transform: translateX(-80px) translateY(80px) scale(0.3);
-          opacity: 0;
-        }
-        50% {
-          opacity: 0.6;
-        }
-        100% {
-          transform: translateX(0) translateY(0) scale(1);
-          opacity: 0.6;
-        }
-      }
-      
-      @keyframes bubble-float-2 {
-        0% {
-          transform: translateX(80px) translateY(120px) scale(0.3);
-          opacity: 0;
-        }
-        50% {
-          opacity: 0.6;
-        }
-        100% {
-          transform: translateX(0) translateY(0) scale(1);
-          opacity: 0.6;
-        }
-      }
-      
-      /* 强制去除所有可能的 padding */
-      .p-6, .pt-0, [class*="p-6"], [class*="pt-0"] {
-        padding: 0 !important;
-      }
-      
-      /* 确保游戏在任何环境下都能正确显示 */
-      .game-container {
-        position: relative;
-        width: 390px;
-        height: 844px;
-        margin: 0 auto;
-      }
-      
-      /* 排行榜容器样式修复 */
-      .leaderboard-container {
-        position: fixed;
-        inset: 0;
-        z-index: 50;
-        display: flex;
-        align-items: center;
-        justify-content: center;
-        background-color: black;
-      }
-      
-      .leaderboard-main {
-        width: 724px;
-        height: 584px;
-        background-color: #2f2f2f;
-        overflow: hidden;
-        position: relative;
-      }
-      
-      /* 确保滚动容器正确显示 */
-      .scrollable-content {
-        position: absolute;
-        width: 414px;
-        height: 584px;
-        top: 29px;
-        left: 50%;
-        transform: translateX(-50%);
-        overflow-y: auto;
-        scrollbar-width: none;
-        -ms-overflow-style: none;
-=======
       /* 泡泡慢速飘动 */
       @keyframes bubble-slow-float {
         0%, 100% {
@@ -246,68 +130,22 @@
         50% {
           transform: translateY(-10px);
         }
->>>>>>> ec3d4bcd
       }
       
       /* 应用泡泡动画 */
       .bubble-floating {
         animation: bubble-slow-float 3s ease-in-out infinite;
       }
-      
-      /* 排行榜容器样式修复 */
-      .leaderboard-container {
-        position: fixed;
-        inset: 0;
-        z-index: 50;
-        display: flex;
-        align-items: center;
-        justify-content: center;
-        background-color: black;
-      }
-      
-      .leaderboard-main {
-        width: 724px;
-        height: 584px;
-        background-color: #2f2f2f;
-        overflow: hidden;
-        position: relative;
-      }
-      
-      /* 确保滚动容器正确显示 */
-      .scrollable-content {
-        position: absolute;
-        width: 414px;
-        height: 584px;
-        top: 29px;
-        left: 50%;
-        transform: translateX(-50%);
-        overflow-y: auto;
-        scrollbar-width: none;
-        -ms-overflow-style: none;
-      }
-      
-      .scrollable-content::-webkit-scrollbar {
-        display: none;
-      }
     </style>
   </head>
   <body>
     <div id="root">
-  <body>
-    <div id="root">
       <div class="loading">
         <div class="loading-spinner"></div>
-<<<<<<< HEAD
-        <div>🐱 Cat Comfort Game Loading...</div>
-        <div>🐱 Cat Comfort Game Loading...</div>
-=======
         Loading Cat Comfort Game...
->>>>>>> ec3d4bcd
       </div>
     </div>
 
     <script type="module" src="/main.tsx"></script>
-
-    <script type="module" src="/main.tsx"></script>
   </body>
 </html>